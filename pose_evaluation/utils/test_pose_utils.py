--- conflicted
+++ resolved
@@ -2,12 +2,9 @@
 from typing import List, Dict
 
 import numpy as np
-<<<<<<< HEAD
 import numpy.ma as ma  # pylint: disable=consider-using-from-import
 
-=======
 import pytest
->>>>>>> 87f486d5
 from pose_format import Pose
 from pose_format.utils.generic import detect_known_pose_format, pose_hide_legs
 
@@ -133,6 +130,7 @@
                         point_that_should_be_hidden not in point_name
                     ), f"{component.name}: {point_names}"
 
+
 def test_reduce_pose_components_to_intersection(
     mediapipe_poses_test_data: List[Pose],
     standard_mediapipe_components_dict: Dict[str, List[str]],
@@ -192,17 +190,12 @@
 
         assert component_to_drop in original_component_names
         assert point_to_drop in original_points_dict["POSE_LANDMARKS"]
-<<<<<<< HEAD
         reduced_pose = pose.remove_components(
             component_to_drop, {"POSE_LANDMARKS": [point_to_drop]}
         )
         new_component_names, new_points_dict = get_component_names_and_points_dict(
             reduced_pose
         )
-=======
-        reduced_pose = pose.remove_components(component_to_drop, {"POSE_LANDMARKS": [point_to_drop]})
-        new_component_names, new_points_dict = get_component_names_and_points_dict(reduced_pose)
->>>>>>> 87f486d5
         assert component_to_drop not in new_component_names
         assert point_to_drop not in new_points_dict["POSE_LANDMARKS"]
 
