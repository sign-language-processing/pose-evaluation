from pathlib import Path

from pose_format import Pose
<<<<<<< HEAD
from pose_evaluation.metrics.distance_metric import DistanceMetric
from pose_evaluation.metrics.distance_measure import AggregatedPowerDistance
from pose_evaluation.metrics.base_pose_metric import PoseMetric
from pose_evaluation.metrics.base import BaseMetric
from pose_evaluation.metrics.dtw_metric import (
    DTWAggregatedPowerDistanceMeasure,
    DTWAggregatedScipyDistanceMeasure,
)
=======

from pose_evaluation.metrics.base import BaseMetric
from pose_evaluation.metrics.distance_measure import AggregatedPowerDistance
from pose_evaluation.metrics.distance_metric import DistanceMetric
>>>>>>> 87f486d5
from pose_evaluation.metrics.test_distance_metric import get_poses
from pose_evaluation.metrics.pose_processors import (
    ZeroPadShorterPosesProcessor,
    get_standard_pose_processors,
)

if __name__ == "__main__":
    # Define file paths for test pose data
    test_data_path = Path("pose_evaluation") / "utils" / "test" / "test_data"
    reference_file = test_data_path / "colin-1-HOUSE.pose"
    hypothesis_file = test_data_path / "colin-2-HOUSE.pose"

    # Choose whether to load real files or generate test poses
    # They have different lengths, and so some metrics will crash!
    # Change to False to generate fake poses with known distances, e.g. all 0 and all 1
    USE_REAL_FILES = True

    if USE_REAL_FILES:
        poses = [
            Pose.read(hypothesis_file.read_bytes()),
            Pose.read(reference_file.read_bytes()),
        ]
        # TODO: add PosePreprocessors to PoseDistanceMetrics, with their own signatures
        # poses = zero_pad_shorter_poses(poses)

    else:
        hypothesis, reference = get_poses(2, 2, conf1=1, conf2=1)
        poses = [hypothesis, reference]

    hypotheses = [pose.copy() for pose in poses]
    references = [pose.copy() for pose in poses]

    # Define distance metrics
<<<<<<< HEAD
    mean_l1_metric = DistanceMetric(
        "mean_l1_metric",
        distance_measure=AggregatedPowerDistance(order=1, default_distance=17),
    )
=======
    mean_l1_metric = DistanceMetric("mean_l1_metric", distance_measure=AggregatedPowerDistance(1, 17))
>>>>>>> 87f486d5
    metrics = [
        BaseMetric("base"),
        DistanceMetric(
            "PowerDistanceMetric", AggregatedPowerDistance(order=2, default_distance=1)
        ),
        DistanceMetric(
            "AnotherPowerDistanceMetric",
            AggregatedPowerDistance("A custom name", order=1, default_distance=10),
        ),
        mean_l1_metric,
        DistanceMetric(
            "max_l1_metric",
            AggregatedPowerDistance(order=1, aggregation_strategy="max", default_distance=0),
        ),
        DistanceMetric(
            "MeanL2Score",
<<<<<<< HEAD
            AggregatedPowerDistance(
                order=2, aggregation_strategy="mean", default_distance=0
            ),
            pose_preprocessors=[ZeroPadShorterPosesProcessor()],
        ),
        DistanceMetric(
            "MeanL2Score",
            AggregatedPowerDistance(
                order=2, aggregation_strategy="mean", default_distance=0
            ),
        ),
        PoseMetric(),
        DistanceMetric(
            "DTWPowerDistance",
            DTWAggregatedPowerDistanceMeasure(
                aggregation_strategy="mean", default_distance=0.0, order=2
            ),
            pose_preprocessors=get_standard_pose_processors(
                zero_pad_shorter=False, reduce_holistic_to_face_and_upper_body=True
            ),
        ),
        DistanceMetric(
            "DTWScipyDistance",
            DTWAggregatedScipyDistanceMeasure(
                aggregation_strategy="mean", default_distance=0.0, metric="sqeuclidean"
            ),
            pose_preprocessors=get_standard_pose_processors(
                zero_pad_shorter=False, reduce_holistic_to_face_and_upper_body=True
            ),
=======
            AggregatedPowerDistance(order=2, aggregation_strategy="mean", default_distance=0),
>>>>>>> 87f486d5
        ),
    ]

    # Evaluate each metric on the test poses
    for metric in metrics:
        print("*" * 10)
        print(metric.name)
        print("\nSIGNATURE: ")
        print(metric.get_signature().format())

        print("\nSIGNATURE (short): ")
        print(metric.get_signature().format(short=True))

        try:
            #
            print("\nSCORE ALL with Signature (short):")
            print(
                metric.score_all_with_signature(
                    hypotheses, references, short=True, progress_bar=True
                )
            )

            score = metric.score(poses[0], poses[1])
            print(f"\nSCORE: {score}")

            print("\nSCORE With Signature:")
            print(metric.score_with_signature(poses[0], poses[1]))

            print("\nSCORE with Signature (short):")
            print(metric.score_with_signature(poses[0], poses[1], short=True))

        except NotImplementedError:
            print(f"{metric} score not implemented")
        print("*" * 10)<|MERGE_RESOLUTION|>--- conflicted
+++ resolved
@@ -1,24 +1,21 @@
 from pathlib import Path
 
 from pose_format import Pose
-<<<<<<< HEAD
-from pose_evaluation.metrics.distance_metric import DistanceMetric
+
+from pose_evaluation.metrics.base import BaseMetric
 from pose_evaluation.metrics.distance_measure import AggregatedPowerDistance
 from pose_evaluation.metrics.base_pose_metric import PoseMetric
-from pose_evaluation.metrics.base import BaseMetric
+from pose_evaluation.metrics.distance_metric import DistanceMetric
 from pose_evaluation.metrics.dtw_metric import (
     DTWAggregatedPowerDistanceMeasure,
     DTWAggregatedScipyDistanceMeasure,
 )
-=======
-
-from pose_evaluation.metrics.base import BaseMetric
-from pose_evaluation.metrics.distance_measure import AggregatedPowerDistance
-from pose_evaluation.metrics.distance_metric import DistanceMetric
->>>>>>> 87f486d5
 from pose_evaluation.metrics.test_distance_metric import get_poses
 from pose_evaluation.metrics.pose_processors import (
+    NormalizePosesProcessor,
     ZeroPadShorterPosesProcessor,
+    HideLegsPosesProcessor,
+    ReduceHolisticPoseProcessor,
     get_standard_pose_processors,
 )
 
@@ -30,7 +27,8 @@
 
     # Choose whether to load real files or generate test poses
     # They have different lengths, and so some metrics will crash!
-    # Change to False to generate fake poses with known distances, e.g. all 0 and all 1
+    # Metrics with ZeroPadShorterPosesProcessor, DTWMetrics are fine.
+    # Change to False to generate fake poses with known distances, e.g. all 0 and all 1\
     USE_REAL_FILES = True
 
     if USE_REAL_FILES:
@@ -38,8 +36,6 @@
             Pose.read(hypothesis_file.read_bytes()),
             Pose.read(reference_file.read_bytes()),
         ]
-        # TODO: add PosePreprocessors to PoseDistanceMetrics, with their own signatures
-        # poses = zero_pad_shorter_poses(poses)
 
     else:
         hypothesis, reference = get_poses(2, 2, conf1=1, conf2=1)
@@ -49,63 +45,76 @@
     references = [pose.copy() for pose in poses]
 
     # Define distance metrics
-<<<<<<< HEAD
-    mean_l1_metric = DistanceMetric(
-        "mean_l1_metric",
-        distance_measure=AggregatedPowerDistance(order=1, default_distance=17),
-    )
-=======
-    mean_l1_metric = DistanceMetric("mean_l1_metric", distance_measure=AggregatedPowerDistance(1, 17))
->>>>>>> 87f486d5
     metrics = [
+        # BaseMetric does not actually have score() function, and will give you a NotImplementedError
         BaseMetric("base"),
+        # PoseMetric calls preprocessors before scoring, and is also an abstract class
+        PoseMetric("pose base"),
+        # a DistanceMetric uses a DistanceMeasure to calculate distances between two Poses
+        # This one is effectively (normalized) Average Position Error (APE)
+        # as it by default will run zero-padding of the shorter pose, and normalization,
+        # and AggregatedPowerDistance does mean absolute (euclidean) distances by default.
         DistanceMetric(
-            "PowerDistanceMetric", AggregatedPowerDistance(order=2, default_distance=1)
+            "NormalizedAveragePositionError",
+            AggregatedPowerDistance(),  #
         ),
+        # Customizing Distances
+        # Distance Measures have signatures as well.
+        # You can set options on the DistanceMeasure and they will be reflected in the signature.
+        # This one would be distance_measure:{power_distance|pow:1.0|dflt:1.0|agg:max}
         DistanceMetric(
-            "AnotherPowerDistanceMetric",
-            AggregatedPowerDistance("A custom name", order=1, default_distance=10),
+            "MaxL1DistanceMetric",
+            AggregatedPowerDistance(order=1, default_distance=1, aggregation_strategy="max"),  #
         ),
-        mean_l1_metric,
+        # Customizing Preprocessing
+        # A DistanceMetric is a PoseMetric, and so it will call PosePreprocessors before scoring
+        # get_standard_pose_processors gives you some default options,
+        # for example you could decide not to remove the legs
         DistanceMetric(
-            "max_l1_metric",
-            AggregatedPowerDistance(order=1, aggregation_strategy="max", default_distance=0),
-        ),
-        DistanceMetric(
-            "MeanL2Score",
-<<<<<<< HEAD
-            AggregatedPowerDistance(
-                order=2, aggregation_strategy="mean", default_distance=0
-            ),
-            pose_preprocessors=[ZeroPadShorterPosesProcessor()],
-        ),
-        DistanceMetric(
-            "MeanL2Score",
-            AggregatedPowerDistance(
-                order=2, aggregation_strategy="mean", default_distance=0
+            "CustomizedPosePreprocessorsWithLegsMetric",
+            distance_measure=AggregatedPowerDistance("A custom name", order=1, default_distance=10),
+            pose_preprocessors=get_standard_pose_processors(
+                remove_legs=False,  # If you want the legs
             ),
         ),
-        PoseMetric(),
+        
+        # Recreating Existing Metrics: Average Position Error/ Mean Joint Error
+        # As defined in Ham2Pose,
+        # APE is "the average L2 distance between the predicted and the GT pose keypoints across all frames and data samples.
+        # Since it compares absolute positions, it is sensitive to different body shapes and slight changes in timing or
+        # position of the performed movement"
+        # So we:
+        # - Select AggregatedPowerDistance measure
+        # - set the order to 2 (Euclidean distance)
+        # - set the aggregation strategy to mean
+        # - recreate the set of preprocessors from https://github.com/rotem-shalev/Ham2Pose/blob/main/metrics.py#L32-L62
+        # (adapting to MediaPipe Holistic keypoints format instead of OpenPose)
+        DistanceMetric(
+            "AveragePositionError",
+            AggregatedPowerDistance(order=2, aggregation_strategy="mean", default_distance=0),
+            pose_preprocessors=[NormalizePosesProcessor(), HideLegsPosesProcessor(), ZeroPadShorterPosesProcessor(), ReduceHolisticPoseProcessor()],
+        ),
+        
+        # Recreating Dynamic Time Warping - Mean Joint Error
+        # As before, only now we use the Dynamic Time Warping version!
         DistanceMetric(
             "DTWPowerDistance",
-            DTWAggregatedPowerDistanceMeasure(
-                aggregation_strategy="mean", default_distance=0.0, order=2
-            ),
+            DTWAggregatedPowerDistanceMeasure(aggregation_strategy="mean", default_distance=0.0, order=2),
             pose_preprocessors=get_standard_pose_processors(
                 zero_pad_shorter=False, reduce_holistic_to_face_and_upper_body=True
             ),
         ),
+
+        # We can also implement a version that uses scipy distances "cdist"
+        # This lets us experiment with e.g. jaccard
+        # Options are listed at the documentation for scipy:
+        # https://docs.scipy.org/doc/scipy-1.15.0/reference/generated/scipy.spatial.distance.cdist.html
         DistanceMetric(
             "DTWScipyDistance",
-            DTWAggregatedScipyDistanceMeasure(
-                aggregation_strategy="mean", default_distance=0.0, metric="sqeuclidean"
-            ),
+            DTWAggregatedScipyDistanceMeasure(aggregation_strategy="mean", default_distance=0.0, metric="jaccard"),
             pose_preprocessors=get_standard_pose_processors(
                 zero_pad_shorter=False, reduce_holistic_to_face_and_upper_body=True
             ),
-=======
-            AggregatedPowerDistance(order=2, aggregation_strategy="mean", default_distance=0),
->>>>>>> 87f486d5
         ),
     ]
 
@@ -122,11 +131,7 @@
         try:
             #
             print("\nSCORE ALL with Signature (short):")
-            print(
-                metric.score_all_with_signature(
-                    hypotheses, references, short=True, progress_bar=True
-                )
-            )
+            print(metric.score_all_with_signature(hypotheses, references, short=True, progress_bar=True))
 
             score = metric.score(poses[0], poses[1])
             print(f"\nSCORE: {score}")
